--- conflicted
+++ resolved
@@ -21,11 +21,7 @@
   steps_for_threshold: 4000100
   reward_threshold: -3
   steps_for_threshold_2: 1000100
-<<<<<<< HEAD
   reward_threshold_2: -9
-=======
-  reward_threshold_2: -10
->>>>>>> 04f1855f
 
 agent:
   agent: "TD3"
